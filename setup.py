--- conflicted
+++ resolved
@@ -16,43 +16,7 @@
     install_requires = fp.read().strip().split("\n")
 
 setup(
-<<<<<<< HEAD
     ext_modules=extensions,
     install_requires=install_requires,
     packages=find_packages(exclude=["*.tests", "*.tests.*", "tests.*", "tests"])
-=======
-    name="bulldozer",
-    version="0.1.0",
-    description="DTM extraction using improved drap cloth methods",
-    url="https://gitlab.cnes.fr/ai4geo/lot6/bulldozer.git",
-    author="Dimitri Lallement & Pierre Lassalle",
-    author_email="dimitri.lallement@cnes.fr & pierre.lassalle@cnes.fr",
-    license="A definir",
-    packages=find_packages(exclude=["*.tests", "*.tests.*", "tests.*", "tests"]),
-    install_requires=[
-        "numpy",
-        "scipy",
-        "rasterio",
-        "tqdm",
-        "PyYAML",
-        "GitPython",
-        "psutil"
-    ],
-    # extras_require={
-    #     "dev": [
-    #         "black",
-    #         "flake8",
-    #         "isort",
-    #         "pre-commit",
-    #         "pytest==5.0.1",  # pytest pined to v5.0.1 to avoid issue when run from VSCode
-    #         "pytest-cov",
-    #         "tox",
-    #     ]
-    # },
-    zip_safe=False,
-    # entry_points={
-    #     "console_scripts": ["bulldozer=bulldozer.bulldozer:main"]
-    # },
-    ext_modules=cythonize(["bulldozer/core/cpp_core/*.pyx"]) #build_dir="bulldozer/core/cpp_core/build/"),
->>>>>>> a64b25ce
-)+)
