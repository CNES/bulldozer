#!/usr/bin/env python
# coding: utf8
#
# Copyright (c) 2022-2025 Centre National d'Etudes Spatiales (CNES).
#
# This file is part of Bulldozer
# (see https://github.com/CNES/bulldozer).
#
# Licensed under the Apache License, Version 2.0 (the "License");
# you may not use this file except in compliance with the License.
# You may obtain a copy of the License at
#
#     http://www.apache.org/licenses/LICENSE-2.0
#
# Unless required by applicable law or agreed to in writing, software
# distributed under the License is distributed on an "AS IS" BASIS,
# WITHOUT WARRANTIES OR CONDITIONS OF ANY KIND, either express or implied.
# See the License for the specific language governing permissions and
# limitations under the License.

"""
This module is used to prefill the input DSM before the DTM extraction.
"""
import numpy as np
import rasterio
import os

from rasterio import Affine
from scipy.ndimage import zoom, binary_erosion

import bulldozer.eoscale.manager as eom
import bulldozer.eoscale.eo_executors as eoexe
import bulldozer.preprocessing.fill as fill
from bulldozer.utils.bulldozer_logger import Runtime


def filled_dsm_profile(input_profiles: list,
                       params: dict) -> dict:
    """
        This method is used to provide the output filled dsm profile.
        
        Args:
            input_profiles: input profile.
            params: extra parameters.

        Returns:
            updated profile.
    """
    return [input_profiles[0]]


def fill_dsm_method(input_buffers: list,
                    input_profiles: list, 
                    filter_parameters: dict) -> np.ndarray:
    """
        This method is used in the main `fill_dsm_process`.
        It calls the Cython method to fill a DMS.

        Args:
            input_buffers: input DSM, input regular mask.
            input_profiles: DSM profile.
            filter_parameters: filter parameters.
        
        Returns:
            regular areas mask.
    """
    fill_process = fill.PyFill()
    
    if filter_parameters["use_bordernodata_mask"]==True:
        # the input_buffers[0] corresponds to the input DSM raster, input_buffers[1] corresponds to the bordernodata mask
        dsm = fill_process.iterative_filling(dsm_strip=input_buffers[0][0, :, :],
                                            nodata_value=filter_parameters["nodata"],
                                            nb_it=filter_parameters["filling_iterations"],
                                            border_nodata_strip=input_buffers[1][0, :, :])
    else:
        dsm = fill_process.iterative_filling(input_buffers[0][0, :, :],
                                            nodata_value=filter_parameters["nodata"],
                                            nb_it=filter_parameters["filling_iterations"])
        
    return [dsm.astype(np.float32)]


def downsample_profile(profile, factor : float) :

    transform = profile["transform"]

    newprofile = profile.copy()
    dst_transform = Affine.translation(transform[2], transform[5]) * Affine.scale(transform[0]*factor, transform[4]*factor)

    newprofile.update({
        "transform": dst_transform,
    })
    
    return newprofile


@Runtime
def fill_dsm(dsm_key: str,
             regular_key: str,
             border_nodata_key: str,
             unfilled_dsm_mask_key :str,
             nodata: float,
             max_object_size: int,
             eomanager: eom.EOContextManager,
             dev_mode: bool = False,
             dev_dir: str = "") -> dict:
    """
    This fills the nodata of the input DSM for the following dtm extraction step.

    Args:
        dsm_key: input DSM.
        regular_key: regular mask.
        border_nodata_key: border nodata mask.
        nodata: DSM nodata value (if nan, the nodata is set to -32768).
        eomanager: eoscale context manager.
        dev_mode: if True, dev mode activated.
        dev_dir: path to save dev files.

    Returns:
        the filled DSM.
    """
    
    if dev_mode:
        dev_dir += "/filling_DSM/"
        if not os.path.isdir(dev_dir):
            os.makedirs(dev_dir)
            
    dsm_resolution = eomanager.get_profile(key=dsm_key)["transform"][0]
    
    # Setting parameters for the dsm filling method
    regular_parameters: dict = {
        "nodata": nodata,
<<<<<<< HEAD
        # if max_object_size is less than 2+sqrt(2) overides the computed value to avoid information loss during dezoom
        "filling_iterations": int(np.max([int(2+np.sqrt(2)), np.floor((max_object_size / dsm_resolution) / 2)])) # Nb iterations = max_object_size (px) / 2 (allow to fill a hole between two points max_object_size apart)
=======
        "filling_iterations": int(np.floor((max_object_size / dsm_resolution) / 2)), # Nb iterations = max_object_size (px) / 2 (allow to fill a hole between two points max_object_size apart) 
        "use_bordernodata_mask": True
>>>>>>> 924e9b47
    }
    nb_max_level = 20 # limits the number of dezoom iterations
    # if computed value for dezoom_factor is less than 2 overides the value with 2 to ensure a dezoom during the filling process
    dezoom_factor = int(np.max([2, np.floor(regular_parameters["filling_iterations"] * (2-np.sqrt(2)))])) # sqrt(2) to handle the diagonal neighbors
    dezoom_level = 1

    dsm_profile = eomanager.get_profile(key=dsm_key)   
    filled_dsm = eomanager.get_array(key=dsm_key)[0]
    regular = eomanager.get_array(key=regular_key)[0]
    
    # We are also filling the irregular areas
    filled_dsm[regular==0] = nodata
    
    if dev_mode:
        filled_dsm_with_regular_path: str = os.path.join(dev_dir, "regular_dsm.tif")
        eomanager.write(key=dsm_key, img_path=filled_dsm_with_regular_path)
    
    # First iterative filling for small no data areas
    [dsm_key] = eoexe.n_images_to_m_images_filter(inputs=[dsm_key, border_nodata_key],
                                                  image_filter=fill_dsm_method,
                                                  filter_parameters=regular_parameters,
                                                  generate_output_profiles=filled_dsm_profile,
                                                  context_manager=eomanager,
                                                  stable_margin=regular_parameters["filling_iterations"],
                                                  filter_desc="Iterative filling DSM level 0") 
    
    if dev_mode:
        filled_dsm_1stpass_path: str = os.path.join(dev_dir, "filled_dsm_downsample_level_0.tif")
        eomanager.write(key=dsm_key, img_path=filled_dsm_1stpass_path)
    
    filled_dsm = eomanager.get_array(key=dsm_key)[0]
    border_nodata = eomanager.get_array(key=border_nodata_key)[0]
    
    # Identifying the remaining inner no data areas
    remaining_nodata = (filled_dsm == nodata) & (border_nodata == 0)
    
    # Putting nan values instead of no data for the sampling function
    filled_dsm[filled_dsm == nodata] = np.nan  

    # if nodata areas are still in the DSM
    has_nodata = np.any(remaining_nodata)
    
    while has_nodata and dezoom_level<=nb_max_level:
        
        regular_parameters["use_bordernodata_mask"]=False
        
        filled_dsm = eomanager.get_array(key=dsm_key)[0]

        # Downsampling the DSM to fill the bigger nodata areas. the order is set to one because it's the only one that handle no data 
        # The mode is set to nearest because it expands the image when zooming if the resampling factor is not proportional to the image size
        filled_dsm_downsampled = zoom(filled_dsm, 1/(dezoom_factor**dezoom_level), order=1, mode="nearest") 
        filled_dsm_downsampled = np.where(np.isnan(filled_dsm_downsampled), nodata, filled_dsm_downsampled) # Putting back nodata values

        # Creating new profile for downsampled data
        downsampled_profile = downsample_profile(profile=eomanager.get_profile(key=dsm_key), factor=dezoom_factor**dezoom_level)
        downsampled_profile.update(width=np.shape(filled_dsm_downsampled)[1], height=np.shape(filled_dsm_downsampled)[0])
        downsampled_filled_dsm_key = eomanager.create_image(downsampled_profile)

        filled_dsm_downsample = eomanager.get_array(key=downsampled_filled_dsm_key)[0]
        filled_dsm_downsample[:] = filled_dsm_downsampled        
        
        # Iterative filling for the remaining no data areas
        [downsampled_filled_dsm_key] = eoexe.n_images_to_m_images_filter(inputs=[downsampled_filled_dsm_key],
                                                                         image_filter=fill_dsm_method,
                                                                         filter_parameters=regular_parameters,
                                                                         generate_output_profiles=filled_dsm_profile,
                                                                         context_manager=eomanager,
                                                                         stable_margin=regular_parameters["filling_iterations"],
                                                                         filter_desc="Iterative filling DSM level "+str(dezoom_level)) 
                    
        filled_dsm_downsample = eomanager.get_array(key=downsampled_filled_dsm_key)[0]
        
        # Putting nan values instead of no data for the sampling function
        filled_dsm_downsample[filled_dsm_downsample == nodata] = np.nan
        
        if dev_mode:
            filled_dsm_downsample_path: str = os.path.join(dev_dir, "filled_dsm_downsample_level_"+str(dezoom_level)+".tif")
            eomanager.write(key=downsampled_filled_dsm_key, img_path=filled_dsm_downsample_path)
        
        # Merging the current level with the first one
        scale_y = filled_dsm.shape[0] / filled_dsm_downsample.shape[0]
        scale_x = filled_dsm.shape[1] / filled_dsm_downsample.shape[1]
        filled_dsm_resample = zoom(filled_dsm_downsample, (scale_y, scale_x), order=1, mode="nearest")

        filled_dsm[:] = np.where(remaining_nodata == 1, filled_dsm_resample, filled_dsm)
        
        remaining_nodata = (np.isnan(filled_dsm)) & (border_nodata == 0)
        
        has_nodata = np.any(remaining_nodata)
        
        eomanager.release(key=downsampled_filled_dsm_key)
        
        dezoom_level+=1
        
    
    #TODO - HOTFIX to remove
    if dezoom_level > nb_max_level:
        # When the number of zoom-out iterations is greater than the limit, this means that there are still unfilled nodata in the DSM: these areas are filled with a fixed value 
        unfilled_dsm_mask = eomanager.get_array(key=unfilled_dsm_mask_key)[0]
        unfilled_dsm_mask[np.isnan(filled_dsm)] = 1
        unfilled_dsm_mask[border_nodata==1] = 1
        filled_dsm[np.isnan(filled_dsm)] = 9999

    # Set the border nodata to very high value in order to avoid underestimation of the DTM on the border
    #TODO change to another method?
    filled_dsm[border_nodata==1] = 9999

    return {
        "filled_dsm" : dsm_key,
        "unfilled_dsm_mask_key" : unfilled_dsm_mask_key
    }<|MERGE_RESOLUTION|>--- conflicted
+++ resolved
@@ -130,13 +130,9 @@
     # Setting parameters for the dsm filling method
     regular_parameters: dict = {
         "nodata": nodata,
-<<<<<<< HEAD
         # if max_object_size is less than 2+sqrt(2) overides the computed value to avoid information loss during dezoom
-        "filling_iterations": int(np.max([int(2+np.sqrt(2)), np.floor((max_object_size / dsm_resolution) / 2)])) # Nb iterations = max_object_size (px) / 2 (allow to fill a hole between two points max_object_size apart)
-=======
-        "filling_iterations": int(np.floor((max_object_size / dsm_resolution) / 2)), # Nb iterations = max_object_size (px) / 2 (allow to fill a hole between two points max_object_size apart) 
+        "filling_iterations": int(np.max([int(2+np.sqrt(2)), np.floor((max_object_size / dsm_resolution) / 2)])), # Nb iterations = max_object_size (px) / 2 (allow to fill a hole between two points max_object_size apart)
         "use_bordernodata_mask": True
->>>>>>> 924e9b47
     }
     nb_max_level = 20 # limits the number of dezoom iterations
     # if computed value for dezoom_factor is less than 2 overides the value with 2 to ensure a dezoom during the filling process
