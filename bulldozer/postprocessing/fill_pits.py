--- conflicted
+++ resolved
@@ -47,19 +47,9 @@
     pits_mask = np.zeros(dtm.shape, dtype=np.ubyte)
 
     border_mask = inputBuffers[1][0, :, :]
-<<<<<<< HEAD
-
-    dtm[border_mask==1] = params["nodata"]
-
-    border_mask = np.where(border_mask==1, 0, 1).astype(np.ubyte)
-
-    dtm = fillnodata(dtm, mask=border_mask, max_search_distance=params["search_distance"])
-
-=======
     unfilled_dsm_mask = inputBuffers[2][0, :, :]
     dtm = fillnodata(dtm, mask=np.logical_not(np.logical_or(border_mask,unfilled_dsm_mask)), max_search_distance=params["search_distance"])
 
->>>>>>> b067ae2b
     dtm_LF = ndimage.uniform_filter(dtm, size=params["filter_size"])
     
     # Retrieves the high frequencies in the input DTM
@@ -67,18 +57,11 @@
 
     # Tags the pits
     pits_mask[dtm_HF < 0.] = 1
-<<<<<<< HEAD
-    pits_mask[border_mask==0] = 0
-
-    # fill pits
-    dtm = np.where( (pits_mask) & (dtm != params["nodata"]), dtm_LF, dtm)
-=======
     pits_mask[border_mask==1] = 0
     pits_mask[unfilled_dsm_mask==1] = 0
 
     # fill pits
     dtm = np.where(pits_mask, dtm_LF, dtm)
->>>>>>> b067ae2b
 
     return [dtm, pits_mask]
 
@@ -110,10 +93,6 @@
 
     fill_pits_parameters: dict = {
         "filter_size": filter_size,
-<<<<<<< HEAD
-        "nodata": eomanager.get_profile(dtm_key)['nodata'],
-=======
->>>>>>> b067ae2b
         "search_distance": 100
     }
 
