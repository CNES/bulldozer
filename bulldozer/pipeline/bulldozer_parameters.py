#!/usr/bin/env python
# coding: utf8
#
# Copyright (c) 2022-2025 Centre National d'Etudes Spatiales (CNES).
#
# This file is part of Bulldozer
# (see https://github.com/CNES/bulldozer).
#
# Licensed under the Apache License, Version 2.0 (the "License");
# you may not use this file except in compliance with the License.
# You may obtain a copy of the License at
#
#     http://www.apache.org/licenses/LICENSE-2.0
#
# Unless required by applicable law or agreed to in writing, software
# distributed under the License is distributed on an "AS IS" BASIS,
# WITHOUT WARRANTIES OR CONDITIONS OF ANY KIND, either express or implied.
# See the License for the specific language governing permissions and
# limitations under the License.

"""
    This module contains the Bulldozer pipeline parameter structure and the dictionnary of default parameters.
"""

from bulldozer.utils.bulldozer_argparse import REQ_PARAM_KEY, OPT_PARAM_KEY, EXPERT_PARAM_KEY

# This value is used if the provided nodata value is None or NaN
DEFAULT_NODATA = -32768.0


class BulldozerParam:
    """
        Bulldozer pipeline parameter structure.
    """

    def __init__(self, name: str, alias: str, label: str, description: str, 
                 param_type: type, default_value: object, value_label: str = None) -> None:
        """
        BulldozerParam constructor.
        
        Args:
            name: parameter name (key in the yaml configuration file and str in the CLI).
            alias: parameter alias used for the CLI.
            label: parameter label suitable for display (without underscore, etc.).
            param_type: parameter type (used in QGIS plugin).
            description: complete parameter description displayed in helper.
            default_value: parameter default value.
            value_label: parameter value print in helper (e.g. "<value>").
        """
        self.name = name
        self.alias = alias
        self.label = label
        self.description = description
        self.param_type = param_type
        self.default_value = default_value
        self.value_label = value_label
    
    def __str__(self) -> str:
        """
            Human-friendly string description of BulldozerParam (method called by built-in print(), str(), and format() functions).
            
            Returns:
                corresponding string.
        """
        return f"{self.name} {self.param_type} (default: {self.default_value})"
    
    def __repr__(self) -> str:
        """
            Detailed string that can be used to recreate the BulldozerParam.
            
            Returns:
                corresponding string.
        """
        return f"BulldozerParam(name=\"{self.name}\", alias=\"{self.alias}\", label=\"{self.label}\",description=\"{self.description}\", param_type={self.param_type}, default_value={self.default_value})"

        
# This dict store all the Bulldozer parameters description and default values
bulldozer_pipeline_params = {
    REQ_PARAM_KEY: [
        BulldozerParam("dsm_path", "dsm", "Input DSM", "Input DSM path.", str, None, "<path/dsm.tif>"),
        BulldozerParam("output_dir", "out", "Output directory", "Output directory path.", str, None, "<path>")
    ],
    OPT_PARAM_KEY: [
        BulldozerParam("generate_dhm", "dhm", "Generate DHM", "Generate the Digital Height Model (DHM=DSM-DTM).", bool, False),
        BulldozerParam("max_object_size", "max_size", "Max object size (m)", "Foreground max object size (in meter).", float, 16, "<value>"),
        BulldozerParam("nb_max_workers", "workers", "Number of workers", "Max number of CPU core to use.", int, None, "<value>"),
        BulldozerParam("activate_ground_anchors", "anchors", "Activate ground anchors", "Activate ground anchor detection (ground pre-detection).", bool, False),
        BulldozerParam("developer_mode", "dev_mode", "Developper mode", "To keep the intermediate results.", bool, False),
<<<<<<< HEAD
        BulldozerParam("ground_mask_path", "ground", "Ground mask path", "Path to the ground mask classification.", str, None, "<value>")

    ],
    EXPERT_PARAM_KEY: [
        BulldozerParam("dsm_z_accuracy", "dsm_z", "DSM altimetric accuracy (m)", "Altimetric height accuracy of the input DSM (m). If null, use the default value: 2*planimetric resolution.", float, None, "<value>"),
        BulldozerParam("max_ground_slope", "max_slope", "Max ground slope (%%)", "Maximum slope of the observed landscape terrain (%%).", float, 20.0, "<value>"),
=======
        BulldozerParam("ground_mask_path", "ground", "Ground mask path", "Path to the ground mask classification.", str, None, "<mask.tif>"),
>>>>>>> d9729968
        BulldozerParam("cloth_tension_force", "tension", "Tension force", "Filter size for tension (should be greater than 3).", int, 3, "<value>"),
        BulldozerParam("prevent_unhook_iter", "unhook_iter", "Unhook iterations", "Number of unhook iterations.", int, 10, "<value>"),
        BulldozerParam("num_outer_iter", "outer", "Number of outer iterations", "Number of gravity step iterations.", int, 25, "<value>"),
        BulldozerParam("num_inner_iter", "inner", "Number of inner iterations", "Number of tension iterations.", int, 5, "<value>")
    ]
}<|MERGE_RESOLUTION|>--- conflicted
+++ resolved
@@ -76,26 +76,24 @@
         
 # This dict store all the Bulldozer parameters description and default values
 bulldozer_pipeline_params = {
+    # Required parameters
     REQ_PARAM_KEY: [
         BulldozerParam("dsm_path", "dsm", "Input DSM", "Input DSM path.", str, None, "<path/dsm.tif>"),
         BulldozerParam("output_dir", "out", "Output directory", "Output directory path.", str, None, "<path>")
     ],
+    # Options
     OPT_PARAM_KEY: [
         BulldozerParam("generate_dhm", "dhm", "Generate DHM", "Generate the Digital Height Model (DHM=DSM-DTM).", bool, False),
         BulldozerParam("max_object_size", "max_size", "Max object size (m)", "Foreground max object size (in meter).", float, 16, "<value>"),
         BulldozerParam("nb_max_workers", "workers", "Number of workers", "Max number of CPU core to use.", int, None, "<value>"),
         BulldozerParam("activate_ground_anchors", "anchors", "Activate ground anchors", "Activate ground anchor detection (ground pre-detection).", bool, False),
         BulldozerParam("developer_mode", "dev_mode", "Developper mode", "To keep the intermediate results.", bool, False),
-<<<<<<< HEAD
-        BulldozerParam("ground_mask_path", "ground", "Ground mask path", "Path to the ground mask classification.", str, None, "<value>")
-
+        BulldozerParam("ground_mask_path", "ground", "Ground mask path", "Path to the ground mask classification.", str, None, "<mask.tif>")
     ],
+    # Options for expert: these parameters are considered as core settings and must be changed by users who are experts
     EXPERT_PARAM_KEY: [
         BulldozerParam("dsm_z_accuracy", "dsm_z", "DSM altimetric accuracy (m)", "Altimetric height accuracy of the input DSM (m). If null, use the default value: 2*planimetric resolution.", float, None, "<value>"),
         BulldozerParam("max_ground_slope", "max_slope", "Max ground slope (%%)", "Maximum slope of the observed landscape terrain (%%).", float, 20.0, "<value>"),
-=======
-        BulldozerParam("ground_mask_path", "ground", "Ground mask path", "Path to the ground mask classification.", str, None, "<mask.tif>"),
->>>>>>> d9729968
         BulldozerParam("cloth_tension_force", "tension", "Tension force", "Filter size for tension (should be greater than 3).", int, 3, "<value>"),
         BulldozerParam("prevent_unhook_iter", "unhook_iter", "Unhook iterations", "Number of unhook iterations.", int, 10, "<value>"),
         BulldozerParam("num_outer_iter", "outer", "Number of outer iterations", "Number of gravity step iterations.", int, 25, "<value>"),
